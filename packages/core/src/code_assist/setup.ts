/**
 * @license
 * Copyright 2025 Google LLC
 * SPDX-License-Identifier: Apache-2.0
 */

import {
  ClientMetadata,
  GeminiUserTier,
  LoadCodeAssistResponse,
  OnboardUserRequest,
  UserTierId,
} from './types.js';
import { CodeAssistServer } from './server.js';
import { OAuth2Client } from 'google-auth-library';

export class ProjectIdRequiredError extends Error {
  constructor() {
    super(
      'This account requires setting the GOOGLE_CLOUD_PROJECT env var. See https://goo.gle/gemini-cli-auth-docs#workspace-gca',
    );
  }
}

export interface UserData {
  projectId: string;
  userTier: UserTierId;
}

/**
 *
 * @param projectId the user's project id, if any
 * @returns the user's actual project id
 */
<<<<<<< HEAD
export async function setupUser(client: OAuth2Client): Promise<string> {

  let projectId = process.env.GOOGLE_CLOUD_PROJECT || process.env.GOOGLE_CLOUD_PROJECT_ID;
  
  const caServer = new CodeAssistServer(client, projectId);
=======
export async function setupUser(client: OAuth2Client): Promise<UserData> {
  let projectId = process.env.GOOGLE_CLOUD_PROJECT || undefined;
  const caServer = new CodeAssistServer(client, projectId, {}, '', undefined);
>>>>>>> aab85066

  const clientMetadata: ClientMetadata = {
    ideType: 'IDE_UNSPECIFIED',
    platform: 'PLATFORM_UNSPECIFIED',
    pluginType: 'GEMINI',
    duetProject: projectId,
  };

  const loadRes = await caServer.loadCodeAssist({
    cloudaicompanionProject: projectId,
    metadata: clientMetadata,
  });

  if (!projectId && loadRes.cloudaicompanionProject) {
    projectId = loadRes.cloudaicompanionProject;
  }

  const tier = getOnboardTier(loadRes);
  if (tier.userDefinedCloudaicompanionProject && !projectId) {
    throw new ProjectIdRequiredError();
  }

  const onboardReq: OnboardUserRequest = {
    tierId: tier.id,
    cloudaicompanionProject: projectId,
    metadata: clientMetadata,
  };

  // Poll onboardUser until long running operation is complete.
  let lroRes = await caServer.onboardUser(onboardReq);
  while (!lroRes.done) {
    await new Promise((f) => setTimeout(f, 5000));
    lroRes = await caServer.onboardUser(onboardReq);
  }
  return {
    projectId: lroRes.response?.cloudaicompanionProject?.id || '',
    userTier: tier.id,
  };
}

function getOnboardTier(res: LoadCodeAssistResponse): GeminiUserTier {
  if (res.currentTier) {
    return res.currentTier;
  }
  for (const tier of res.allowedTiers || []) {
    if (tier.isDefault) {
      return tier;
    }
  }
  return {
    name: '',
    description: '',
    id: UserTierId.LEGACY,
    userDefinedCloudaicompanionProject: true,
  };
}<|MERGE_RESOLUTION|>--- conflicted
+++ resolved
@@ -32,17 +32,12 @@
  * @param projectId the user's project id, if any
  * @returns the user's actual project id
  */
-<<<<<<< HEAD
+
 export async function setupUser(client: OAuth2Client): Promise<string> {
 
   let projectId = process.env.GOOGLE_CLOUD_PROJECT || process.env.GOOGLE_CLOUD_PROJECT_ID;
   
   const caServer = new CodeAssistServer(client, projectId);
-=======
-export async function setupUser(client: OAuth2Client): Promise<UserData> {
-  let projectId = process.env.GOOGLE_CLOUD_PROJECT || undefined;
-  const caServer = new CodeAssistServer(client, projectId, {}, '', undefined);
->>>>>>> aab85066
 
   const clientMetadata: ClientMetadata = {
     ideType: 'IDE_UNSPECIFIED',

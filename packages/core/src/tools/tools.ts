/**
 * @license
 * Copyright 2025 Google LLC
 * SPDX-License-Identifier: Apache-2.0
 */

import { FunctionDeclaration, PartListUnion } from '@google/genai';
import { ToolErrorType } from './tool-error.js';
import { DiffUpdateResult } from '../ide/ideContext.js';
<<<<<<< HEAD
import {
  BaseTool as AdkBaseTool,
  ToolContext as AdkToolContext,
} from '@google/adk';

/**
 * An adapter that wraps a gemini-cli DeclarativeTool to make it compatible
 * with the adk LlmAgent.
 */
export class AdkToolAdapter extends AdkBaseTool {
  constructor(private readonly tool: AnyDeclarativeTool) {
    super(tool.name, tool.description);
  }

  _getDeclaration(): FunctionDeclaration | undefined {
    return this.tool.schema;
  }

  async runAsync(
    args: Record<string, unknown>,
    // eslint-disable-next-line @typescript-eslint/no-unused-vars
    toolContext: AdkToolContext,
  ): Promise<unknown> {
    const invocation = this.tool.build(args);
    const abortController = new AbortController();
    const result = await invocation.execute(abortController.signal);
    return result;
  }
}
=======
import { SchemaValidator } from '../utils/schemaValidator.js';
>>>>>>> 56ad22b3

/**
 * Represents a validated and ready-to-execute tool call.
 * An instance of this is created by a `ToolBuilder`.
 */
export interface ToolInvocation<
  TParams extends object,
  TResult extends ToolResult,
> {
  /**
   * The validated parameters for this specific invocation.
   */
  params: TParams;

  /**
   * Gets a pre-execution description of the tool operation.
   *
   * @returns A markdown string describing what the tool will do.
   */
  getDescription(): string;

  /**
   * Determines what file system paths the tool will affect.
   * @returns A list of such paths.
   */
  toolLocations(): ToolLocation[];

  /**
   * Determines if the tool should prompt for confirmation before execution.
   * @returns Confirmation details or false if no confirmation is needed.
   */
  shouldConfirmExecute(
    abortSignal: AbortSignal,
  ): Promise<ToolCallConfirmationDetails | false>;

  /**
   * Executes the tool with the validated parameters.
   * @param signal AbortSignal for tool cancellation.
   * @param updateOutput Optional callback to stream output.
   * @returns Result of the tool execution.
   */
  execute(
    signal: AbortSignal,
    updateOutput?: (output: string) => void,
  ): Promise<TResult>;
}

/**
 * A convenience base class for ToolInvocation.
 */
export abstract class BaseToolInvocation<
  TParams extends object,
  TResult extends ToolResult,
> implements ToolInvocation<TParams, TResult>
{
  constructor(readonly params: TParams) {}

  abstract getDescription(): string;

  toolLocations(): ToolLocation[] {
    return [];
  }

  shouldConfirmExecute(
    _abortSignal: AbortSignal,
  ): Promise<ToolCallConfirmationDetails | false> {
    return Promise.resolve(false);
  }

  abstract execute(
    signal: AbortSignal,
    updateOutput?: (output: string) => void,
  ): Promise<TResult>;
}

/**
 * A type alias for a tool invocation where the specific parameter and result types are not known.
 */
export type AnyToolInvocation = ToolInvocation<object, ToolResult>;

/**
 * Interface for a tool builder that validates parameters and creates invocations.
 */
export interface ToolBuilder<
  TParams extends object,
  TResult extends ToolResult,
> {
  /**
   * The internal name of the tool (used for API calls).
   */
  name: string;

  /**
   * The user-friendly display name of the tool.
   */
  displayName: string;

  /**
   * Description of what the tool does.
   */
  description: string;

  /**
   * The kind of tool for categorization and permissions
   */
  kind: Kind;

  /**
   * Function declaration schema from @google/genai.
   */
  schema: FunctionDeclaration;

  /**
   * Whether the tool's output should be rendered as markdown.
   */
  isOutputMarkdown: boolean;

  /**
   * Whether the tool supports live (streaming) output.
   */
  canUpdateOutput: boolean;

  /**
   * Validates raw parameters and builds a ready-to-execute invocation.
   * @param params The raw, untrusted parameters from the model.
   * @returns A valid `ToolInvocation` if successful. Throws an error if validation fails.
   */
  build(params: TParams): ToolInvocation<TParams, TResult>;
}

/**
 * New base class for tools that separates validation from execution.
 * New tools should extend this class.
 */
export abstract class DeclarativeTool<
  TParams extends object,
  TResult extends ToolResult,
> implements ToolBuilder<TParams, TResult>
{
  constructor(
    readonly name: string,
    readonly displayName: string,
    readonly description: string,
    readonly kind: Kind,
    readonly parameterSchema: unknown,
    readonly isOutputMarkdown: boolean = true,
    readonly canUpdateOutput: boolean = false,
  ) {}

  get schema(): FunctionDeclaration {
    return {
      name: this.name,
      description: this.description,
      parametersJsonSchema: this.parameterSchema,
    };
  }

  /**
   * Validates the raw tool parameters.
   * Subclasses should override this to add custom validation logic
   * beyond the JSON schema check.
   * @param params The raw parameters from the model.
   * @returns An error message string if invalid, null otherwise.
   */
  validateToolParams(_params: TParams): string | null {
    // Base implementation can be extended by subclasses.
    return null;
  }

  /**
   * The core of the new pattern. It validates parameters and, if successful,
   * returns a `ToolInvocation` object that encapsulates the logic for the
   * specific, validated call.
   * @param params The raw, untrusted parameters from the model.
   * @returns A `ToolInvocation` instance.
   */
  abstract build(params: TParams): ToolInvocation<TParams, TResult>;

  /**
   * A convenience method that builds and executes the tool in one step.
   * Throws an error if validation fails.
   * @param params The raw, untrusted parameters from the model.
   * @param signal AbortSignal for tool cancellation.
   * @param updateOutput Optional callback to stream output.
   * @returns The result of the tool execution.
   */
  async buildAndExecute(
    params: TParams,
    signal: AbortSignal,
    updateOutput?: (output: string) => void,
  ): Promise<TResult> {
    const invocation = this.build(params);
    return invocation.execute(signal, updateOutput);
  }

  /**
   * Similar to `build` but never throws.
   * @param params The raw, untrusted parameters from the model.
   * @returns A `ToolInvocation` instance.
   */
  private silentBuild(
    params: TParams,
  ): ToolInvocation<TParams, TResult> | Error {
    try {
      return this.build(params);
    } catch (e) {
      if (e instanceof Error) {
        return e;
      }
      return new Error(String(e));
    }
  }

  /**
   * A convenience method that builds and executes the tool in one step.
   * Never throws.
   * @param params The raw, untrusted parameters from the model.
   * @params abortSignal a signal to abort.
   * @returns The result of the tool execution.
   */
  async validateBuildAndExecute(
    params: TParams,
    abortSignal: AbortSignal,
  ): Promise<ToolResult> {
    const invocationOrError = this.silentBuild(params);
    if (invocationOrError instanceof Error) {
      const errorMessage = invocationOrError.message;
      return {
        llmContent: `Error: Invalid parameters provided. Reason: ${errorMessage}`,
        returnDisplay: errorMessage,
        error: {
          message: errorMessage,
          type: ToolErrorType.INVALID_TOOL_PARAMS,
        },
      };
    }

    try {
      return await invocationOrError.execute(abortSignal);
    } catch (error) {
      const errorMessage =
        error instanceof Error ? error.message : String(error);
      return {
        llmContent: `Error: Tool call execution failed. Reason: ${errorMessage}`,
        returnDisplay: errorMessage,
        error: {
          message: errorMessage,
          type: ToolErrorType.EXECUTION_FAILED,
        },
      };
    }
  }
}

/**
 * New base class for declarative tools that separates validation from execution.
 * New tools should extend this class, which provides a `build` method that
 * validates parameters before deferring to a `createInvocation` method for
 * the final `ToolInvocation` object instantiation.
 */
export abstract class BaseDeclarativeTool<
  TParams extends object,
  TResult extends ToolResult,
> extends DeclarativeTool<TParams, TResult> {
  build(params: TParams): ToolInvocation<TParams, TResult> {
    const validationError = this.validateToolParams(params);
    if (validationError) {
      throw new Error(validationError);
    }
    return this.createInvocation(params);
  }

  override validateToolParams(params: TParams): string | null {
    const errors = SchemaValidator.validate(
      this.schema.parametersJsonSchema,
      params,
    );

    if (errors) {
      return errors;
    }
    return this.validateToolParamValues(params);
  }

  protected validateToolParamValues(_params: TParams): string | null {
    // Base implementation can be extended by subclasses.
    return null;
  }

  protected abstract createInvocation(
    params: TParams,
  ): ToolInvocation<TParams, TResult>;
}

/**
 * A type alias for a declarative tool where the specific parameter and result types are not known.
 */
export type AnyDeclarativeTool = DeclarativeTool<object, ToolResult>;

export interface ToolResult {
  /**
   * Content meant to be included in LLM history.
   * This should represent the factual outcome of the tool execution.
   */
  llmContent: PartListUnion;

  /**
   * Markdown string for user display.
   * This provides a user-friendly summary or visualization of the result.
   * NOTE: This might also be considered UI-specific and could potentially be
   * removed or modified in a further refactor if the server becomes purely API-driven.
   * For now, we keep it as the core logic in ReadFileTool currently produces it.
   */
  returnDisplay: ToolResultDisplay;

  /**
   * If this property is present, the tool call is considered a failure.
   */
  error?: {
    message: string; // raw error message
    type?: ToolErrorType; // An optional machine-readable error type (e.g., 'FILE_NOT_FOUND').
  };
}

/**
 * Detects cycles in a JSON schemas due to `$ref`s.
 * @param schema The root of the JSON schema.
 * @returns `true` if a cycle is detected, `false` otherwise.
 */
export function hasCycleInSchema(schema: object): boolean {
  function resolveRef(ref: string): object | null {
    if (!ref.startsWith('#/')) {
      return null;
    }
    const path = ref.substring(2).split('/');
    let current: unknown = schema;
    for (const segment of path) {
      if (
        typeof current !== 'object' ||
        current === null ||
        !Object.prototype.hasOwnProperty.call(current, segment)
      ) {
        return null;
      }
      current = (current as Record<string, unknown>)[segment];
    }
    return current as object;
  }

  function traverse(
    node: unknown,
    visitedRefs: Set<string>,
    pathRefs: Set<string>,
  ): boolean {
    if (typeof node !== 'object' || node === null) {
      return false;
    }

    if (Array.isArray(node)) {
      for (const item of node) {
        if (traverse(item, visitedRefs, pathRefs)) {
          return true;
        }
      }
      return false;
    }

    if ('$ref' in node && typeof node.$ref === 'string') {
      const ref = node.$ref;
      if (ref === '#/' || pathRefs.has(ref)) {
        // A ref to just '#/' is always a cycle.
        return true; // Cycle detected!
      }
      if (visitedRefs.has(ref)) {
        return false; // Bail early, we have checked this ref before.
      }

      const resolvedNode = resolveRef(ref);
      if (resolvedNode) {
        // Add it to both visited and the current path
        visitedRefs.add(ref);
        pathRefs.add(ref);
        const hasCycle = traverse(resolvedNode, visitedRefs, pathRefs);
        pathRefs.delete(ref); // Backtrack, leaving it in visited
        return hasCycle;
      }
    }

    // Crawl all the properties of node
    for (const key in node) {
      if (Object.prototype.hasOwnProperty.call(node, key)) {
        if (
          traverse(
            (node as Record<string, unknown>)[key],
            visitedRefs,
            pathRefs,
          )
        ) {
          return true;
        }
      }
    }

    return false;
  }

  return traverse(schema, new Set<string>(), new Set<string>());
}

export type ToolResultDisplay = string | FileDiff;

export interface FileDiff {
  fileDiff: string;
  fileName: string;
  originalContent: string | null;
  newContent: string;
  diffStat?: DiffStat;
}

export interface DiffStat {
  ai_removed_lines: number;
  ai_added_lines: number;
  user_added_lines: number;
  user_removed_lines: number;
}

export interface ToolEditConfirmationDetails {
  type: 'edit';
  title: string;
  onConfirm: (
    outcome: ToolConfirmationOutcome,
    payload?: ToolConfirmationPayload,
  ) => Promise<void>;
  fileName: string;
  filePath: string;
  fileDiff: string;
  originalContent: string | null;
  newContent: string;
  isModifying?: boolean;
  ideConfirmation?: Promise<DiffUpdateResult>;
}

export interface ToolConfirmationPayload {
  // used to override `modifiedProposedContent` for modifiable tools in the
  // inline modify flow
  newContent: string;
}

export interface ToolExecuteConfirmationDetails {
  type: 'exec';
  title: string;
  onConfirm: (outcome: ToolConfirmationOutcome) => Promise<void>;
  command: string;
  rootCommand: string;
}

export interface ToolMcpConfirmationDetails {
  type: 'mcp';
  title: string;
  serverName: string;
  toolName: string;
  toolDisplayName: string;
  onConfirm: (outcome: ToolConfirmationOutcome) => Promise<void>;
}

export interface ToolInfoConfirmationDetails {
  type: 'info';
  title: string;
  onConfirm: (outcome: ToolConfirmationOutcome) => Promise<void>;
  prompt: string;
  urls?: string[];
}

export type ToolCallConfirmationDetails =
  | ToolEditConfirmationDetails
  | ToolExecuteConfirmationDetails
  | ToolMcpConfirmationDetails
  | ToolInfoConfirmationDetails;

export enum ToolConfirmationOutcome {
  ProceedOnce = 'proceed_once',
  ProceedAlways = 'proceed_always',
  ProceedAlwaysServer = 'proceed_always_server',
  ProceedAlwaysTool = 'proceed_always_tool',
  ModifyWithEditor = 'modify_with_editor',
  Cancel = 'cancel',
}

export enum Kind {
  Read = 'read',
  Edit = 'edit',
  Delete = 'delete',
  Move = 'move',
  Search = 'search',
  Execute = 'execute',
  Think = 'think',
  Fetch = 'fetch',
  Other = 'other',
}

export interface ToolLocation {
  // Absolute path to the file
  path: string;
  // Which line (if known)
  line?: number;
}<|MERGE_RESOLUTION|>--- conflicted
+++ resolved
@@ -7,7 +7,7 @@
 import { FunctionDeclaration, PartListUnion } from '@google/genai';
 import { ToolErrorType } from './tool-error.js';
 import { DiffUpdateResult } from '../ide/ideContext.js';
-<<<<<<< HEAD
+import { SchemaValidator } from '../utils/schemaValidator.js';
 import {
   BaseTool as AdkBaseTool,
   ToolContext as AdkToolContext,
@@ -22,7 +22,7 @@
     super(tool.name, tool.description);
   }
 
-  _getDeclaration(): FunctionDeclaration | undefined {
+  override _getDeclaration(): FunctionDeclaration | undefined {
     return this.tool.schema;
   }
 
@@ -37,9 +37,6 @@
     return result;
   }
 }
-=======
-import { SchemaValidator } from '../utils/schemaValidator.js';
->>>>>>> 56ad22b3
 
 /**
  * Represents a validated and ready-to-execute tool call.

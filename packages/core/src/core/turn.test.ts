--- conflicted
+++ resolved
@@ -294,13 +294,9 @@
         events.push(event);
       }
 
-<<<<<<< HEAD
-      expect(events.length).toBe(3);
+      expect(events.length).toBe(4);
 
       // Assertions for each specific tool call event
-=======
-      expect(events.length).toBe(4);
->>>>>>> 2782af3f
       const event1 = events[0] as ServerGeminiToolCallRequestEvent;
       expect(event1.value).toMatchObject({
         callId: 'fc1',
@@ -326,7 +322,6 @@
     it('should yield finished event when response has finish reason', async () => {
       const mockResponseStream = (async function* () {
         yield {
-<<<<<<< HEAD
           type: StreamEventType.CHUNK,
           value: {
             candidates: [
@@ -335,15 +330,6 @@
                 finishReason: 'STOP',
               },
             ],
-          } as GenerateContentResponse,
-        };
-=======
-          candidates: [
-            {
-              content: { parts: [{ text: 'Partial response' }] },
-              finishReason: 'STOP',
-            },
-          ],
           usageMetadata: {
             promptTokenCount: 17,
             candidatesTokenCount: 50,
@@ -351,8 +337,8 @@
             thoughtsTokenCount: 5,
             toolUsePromptTokenCount: 2,
           },
-        } as unknown as GenerateContentResponse;
->>>>>>> 2782af3f
+          } as GenerateContentResponse,
+        };
       })();
       mockSendMessageStream.mockResolvedValue(mockResponseStream);
 

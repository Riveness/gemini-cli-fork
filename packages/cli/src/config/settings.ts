/**
 * @license
 * Copyright 2025 Google LLC
 * SPDX-License-Identifier: Apache-2.0
 */

import * as fs from 'node:fs';
import * as path from 'node:path';
import { homedir, platform } from 'node:os';
import * as dotenv from 'dotenv';
import process from 'node:process';
import {
  FatalConfigError,
  GEMINI_CONFIG_DIR as GEMINI_DIR,
  getErrorMessage,
  Storage,
} from '@google/gemini-cli-core';
import stripJsonComments from 'strip-json-comments';
import { DefaultLight } from '../ui/themes/default-light.js';
import { DefaultDark } from '../ui/themes/default.js';
import { isWorkspaceTrusted } from './trustedFolders.js';
import {
  type Settings,
  type MemoryImportFormat,
  SETTINGS_SCHEMA,
  type MergeStrategy,
  type SettingsSchema,
  type SettingDefinition,
} from './settingsSchema.js';
import { resolveEnvVarsInObject } from '../utils/envVarResolver.js';
import { customDeepMerge } from '../utils/deepMerge.js';

function getMergeStrategyForPath(path: string[]): MergeStrategy | undefined {
  let current: SettingDefinition | undefined = undefined;
  let currentSchema: SettingsSchema | undefined = SETTINGS_SCHEMA;

  for (const key of path) {
    if (!currentSchema || !currentSchema[key]) {
      return undefined;
    }
    current = currentSchema[key];
    currentSchema = current.properties;
  }

  return current?.mergeStrategy;
}

export type { Settings, MemoryImportFormat };

export const SETTINGS_DIRECTORY_NAME = '.gemini';

export const USER_SETTINGS_PATH = Storage.getGlobalSettingsPath();
export const USER_SETTINGS_DIR = path.dirname(USER_SETTINGS_PATH);
export const DEFAULT_EXCLUDED_ENV_VARS = ['DEBUG', 'DEBUG_MODE'];

const MIGRATE_V2_OVERWRITE = false;

const MIGRATION_MAP: Record<string, string> = {
  accessibility: 'ui.accessibility',
  allowedTools: 'tools.allowed',
  allowMCPServers: 'mcp.allowed',
  autoAccept: 'tools.autoAccept',
  autoConfigureMaxOldSpaceSize: 'advanced.autoConfigureMemory',
  bugCommand: 'advanced.bugCommand',
  chatCompression: 'model.chatCompression',
  checkpointing: 'general.checkpointing',
  coreTools: 'tools.core',
  contextFileName: 'context.fileName',
  customThemes: 'ui.customThemes',
  debugKeystrokeLogging: 'general.debugKeystrokeLogging',
  disableAutoUpdate: 'general.disableAutoUpdate',
  disableUpdateNag: 'general.disableUpdateNag',
  dnsResolutionOrder: 'advanced.dnsResolutionOrder',
  enablePromptCompletion: 'general.enablePromptCompletion',
  enforcedAuthType: 'security.auth.enforcedType',
  excludeTools: 'tools.exclude',
  excludeMCPServers: 'mcp.excluded',
  excludedProjectEnvVars: 'advanced.excludedEnvVars',
  extensionManagement: 'advanced.extensionManagement',
  extensions: 'extensions',
  fileFiltering: 'context.fileFiltering',
  folderTrustFeature: 'security.folderTrust.featureEnabled',
  folderTrust: 'security.folderTrust.enabled',
  hasSeenIdeIntegrationNudge: 'ide.hasSeenNudge',
  hideWindowTitle: 'ui.hideWindowTitle',
  hideTips: 'ui.hideTips',
  hideBanner: 'ui.hideBanner',
  hideFooter: 'ui.hideFooter',
  hideCWD: 'ui.footer.hideCWD',
  hideSandboxStatus: 'ui.footer.hideSandboxStatus',
  hideModelInfo: 'ui.footer.hideModelInfo',
  hideContextSummary: 'ui.hideContextSummary',
  showMemoryUsage: 'ui.showMemoryUsage',
  showLineNumbers: 'ui.showLineNumbers',
  showCitations: 'ui.showCitations',
  ideMode: 'ide.enabled',
  includeDirectories: 'context.includeDirectories',
  loadMemoryFromIncludeDirectories: 'context.loadFromIncludeDirectories',
  maxSessionTurns: 'model.maxSessionTurns',
  mcpServers: 'mcpServers',
  mcpServerCommand: 'mcp.serverCommand',
  memoryImportFormat: 'context.importFormat',
  memoryDiscoveryMaxDirs: 'context.discoveryMaxDirs',
  model: 'model.name',
  preferredEditor: 'general.preferredEditor',
  sandbox: 'tools.sandbox',
  selectedAuthType: 'security.auth.selectedType',
  shouldUseNodePtyShell: 'tools.usePty',
<<<<<<< HEAD
  allowedTools: 'tools.allowed',
  coreTools: 'tools.core',
  excludeTools: 'tools.exclude',
=======
  skipNextSpeakerCheck: 'model.skipNextSpeakerCheck',
  summarizeToolOutput: 'model.summarizeToolOutput',
  telemetry: 'telemetry',
  theme: 'ui.theme',
>>>>>>> 2aa25ba8
  toolDiscoveryCommand: 'tools.discoveryCommand',
  toolCallCommand: 'tools.callCommand',
  usageStatisticsEnabled: 'privacy.usageStatisticsEnabled',
  useExternalAuth: 'security.auth.useExternal',
  useRipgrep: 'tools.useRipgrep',
  vimMode: 'general.vimMode',
};

export function getSystemSettingsPath(): string {
  if (process.env['GEMINI_CLI_SYSTEM_SETTINGS_PATH']) {
    return process.env['GEMINI_CLI_SYSTEM_SETTINGS_PATH'];
  }
  if (platform() === 'darwin') {
    return '/Library/Application Support/GeminiCli/settings.json';
  } else if (platform() === 'win32') {
    return 'C:\\ProgramData\\gemini-cli\\settings.json';
  } else {
    return '/etc/gemini-cli/settings.json';
  }
}

export function getSystemDefaultsPath(): string {
  if (process.env['GEMINI_CLI_SYSTEM_DEFAULTS_PATH']) {
    return process.env['GEMINI_CLI_SYSTEM_DEFAULTS_PATH'];
  }
  return path.join(
    path.dirname(getSystemSettingsPath()),
    'system-defaults.json',
  );
}

export type { DnsResolutionOrder } from './settingsSchema.js';

export enum SettingScope {
  User = 'User',
  Workspace = 'Workspace',
  System = 'System',
  SystemDefaults = 'SystemDefaults',
}

export interface CheckpointingSettings {
  enabled?: boolean;
}

export interface SummarizeToolOutputSettings {
  tokenBudget?: number;
}

export interface AccessibilitySettings {
  disableLoadingPhrases?: boolean;
  screenReader?: boolean;
}

export interface SettingsError {
  message: string;
  path: string;
}

export interface SettingsFile {
  settings: Settings;
  path: string;
}

function setNestedProperty(
  obj: Record<string, unknown>,
  path: string,
  value: unknown,
) {
  const keys = path.split('.');
  const lastKey = keys.pop();
  if (!lastKey) return;

  let current: Record<string, unknown> = obj;
  for (const key of keys) {
    if (current[key] === undefined) {
      current[key] = {};
    }
    const next = current[key];
    if (typeof next === 'object' && next !== null) {
      current = next as Record<string, unknown>;
    } else {
      // This path is invalid, so we stop.
      return;
    }
  }
  current[lastKey] = value;
}

export function needsMigration(settings: Record<string, unknown>): boolean {
  // A file needs migration if it contains any top-level key that is moved to a
  // nested location in V2.
  const hasV1Keys = Object.entries(MIGRATION_MAP).some(([v1Key, v2Path]) => {
    if (v1Key === v2Path || !(v1Key in settings)) {
      return false;
    }
    // If a key exists that is both a V1 key and a V2 container (like 'model'),
    // we need to check the type. If it's an object, it's a V2 container and not
    // a V1 key that needs migration.
    if (
      KNOWN_V2_CONTAINERS.has(v1Key) &&
      typeof settings[v1Key] === 'object' &&
      settings[v1Key] !== null
    ) {
      return false;
    }
    return true;
  });

  return hasV1Keys;
}

function migrateSettingsToV2(
  flatSettings: Record<string, unknown>,
): Record<string, unknown> | null {
  if (!needsMigration(flatSettings)) {
    return null;
  }

  const v2Settings: Record<string, unknown> = {};
  const flatKeys = new Set(Object.keys(flatSettings));

  for (const [oldKey, newPath] of Object.entries(MIGRATION_MAP)) {
    if (flatKeys.has(oldKey)) {
      setNestedProperty(v2Settings, newPath, flatSettings[oldKey]);
      flatKeys.delete(oldKey);
    }
  }

  // Preserve mcpServers at the top level
  if (flatSettings['mcpServers']) {
    v2Settings['mcpServers'] = flatSettings['mcpServers'];
    flatKeys.delete('mcpServers');
  }

  // Carry over any unrecognized keys
  for (const remainingKey of flatKeys) {
    v2Settings[remainingKey] = flatSettings[remainingKey];
  }

  return v2Settings;
}

function getNestedProperty(
  obj: Record<string, unknown>,
  path: string,
): unknown {
  const keys = path.split('.');
  let current: unknown = obj;
  for (const key of keys) {
    if (typeof current !== 'object' || current === null || !(key in current)) {
      return undefined;
    }
    current = (current as Record<string, unknown>)[key];
  }
  return current;
}

const REVERSE_MIGRATION_MAP: Record<string, string> = Object.fromEntries(
  Object.entries(MIGRATION_MAP).map(([key, value]) => [value, key]),
);

// Dynamically determine the top-level keys from the V2 settings structure.
const KNOWN_V2_CONTAINERS = new Set(
  Object.values(MIGRATION_MAP).map((path) => path.split('.')[0]),
);

export function migrateSettingsToV1(
  v2Settings: Record<string, unknown>,
): Record<string, unknown> {
  const v1Settings: Record<string, unknown> = {};
  const v2Keys = new Set(Object.keys(v2Settings));

  for (const [newPath, oldKey] of Object.entries(REVERSE_MIGRATION_MAP)) {
    const value = getNestedProperty(v2Settings, newPath);
    if (value !== undefined) {
      v1Settings[oldKey] = value;
      v2Keys.delete(newPath.split('.')[0]);
    }
  }

  // Preserve mcpServers at the top level
  if (v2Settings['mcpServers']) {
    v1Settings['mcpServers'] = v2Settings['mcpServers'];
    v2Keys.delete('mcpServers');
  }

  // Carry over any unrecognized keys
  for (const remainingKey of v2Keys) {
    const value = v2Settings[remainingKey];
    if (value === undefined) {
      continue;
    }

    // Don't carry over empty objects that were just containers for migrated settings.
    if (
      KNOWN_V2_CONTAINERS.has(remainingKey) &&
      typeof value === 'object' &&
      value !== null &&
      !Array.isArray(value) &&
      Object.keys(value).length === 0
    ) {
      continue;
    }

    v1Settings[remainingKey] = value;
  }

  return v1Settings;
}

function mergeSettings(
  system: Settings,
  systemDefaults: Settings,
  user: Settings,
  workspace: Settings,
  isTrusted: boolean,
): Settings {
  const safeWorkspace = isTrusted ? workspace : ({} as Settings);

  // folderTrust is not supported at workspace level.
  const { security, ...restOfWorkspace } = safeWorkspace;
  const safeWorkspaceWithoutFolderTrust = security
    ? {
        ...restOfWorkspace,
        // eslint-disable-next-line @typescript-eslint/no-unused-vars
        security: (({ folderTrust, ...rest }) => rest)(security),
      }
    : {
        ...restOfWorkspace,
      };

  // Settings are merged with the following precedence (last one wins for
  // single values):
  // 1. System Defaults
  // 2. User Settings
  // 3. Workspace Settings
  // 4. System Settings (as overrides)
<<<<<<< HEAD
  //
  // For properties that are arrays (e.g., includeDirectories), the arrays
  // are concatenated. For objects (e.g., customThemes), they are merged.
  return {
    ...systemDefaults,
    ...user,
    ...safeWorkspaceWithoutFolderTrust,
    ...system,
    general: {
      ...(systemDefaults.general || {}),
      ...(user.general || {}),
      ...(safeWorkspaceWithoutFolderTrust.general || {}),
      ...(system.general || {}),
    },
    ui: {
      ...(systemDefaults.ui || {}),
      ...(user.ui || {}),
      ...(safeWorkspaceWithoutFolderTrust.ui || {}),
      ...(system.ui || {}),
      customThemes: {
        ...(systemDefaults.ui?.customThemes || {}),
        ...(user.ui?.customThemes || {}),
        ...(safeWorkspaceWithoutFolderTrust.ui?.customThemes || {}),
        ...(system.ui?.customThemes || {}),
      },
    },
    ide: {
      ...(systemDefaults.ide || {}),
      ...(user.ide || {}),
      ...(safeWorkspaceWithoutFolderTrust.ide || {}),
      ...(system.ide || {}),
    },
    privacy: {
      ...(systemDefaults.privacy || {}),
      ...(user.privacy || {}),
      ...(safeWorkspaceWithoutFolderTrust.privacy || {}),
      ...(system.privacy || {}),
    },
    telemetry: {
      ...(systemDefaults.telemetry || {}),
      ...(user.telemetry || {}),
      ...(safeWorkspaceWithoutFolderTrust.telemetry || {}),
      ...(system.telemetry || {}),
    },
    security: {
      ...(systemDefaults.security || {}),
      ...(user.security || {}),
      ...(safeWorkspaceWithoutFolderTrust.security || {}),
      ...(system.security || {}),
    },
    mcp: {
      ...(systemDefaults.mcp || {}),
      ...(user.mcp || {}),
      ...(safeWorkspaceWithoutFolderTrust.mcp || {}),
      ...(system.mcp || {}),
    },
    mcpServers: {
      ...(systemDefaults.mcpServers || {}),
      ...(user.mcpServers || {}),
      ...(safeWorkspaceWithoutFolderTrust.mcpServers || {}),
      ...(system.mcpServers || {}),
    },
    tools: {
      ...(systemDefaults.tools || {}),
      ...(user.tools || {}),
      ...(safeWorkspaceWithoutFolderTrust.tools || {}),
      ...(system.tools || {}),
    },
    context: {
      ...(systemDefaults.context || {}),
      ...(user.context || {}),
      ...(safeWorkspaceWithoutFolderTrust.context || {}),
      ...(system.context || {}),
      includeDirectories: [
        ...(systemDefaults.context?.includeDirectories || []),
        ...(user.context?.includeDirectories || []),
        ...(safeWorkspaceWithoutFolderTrust.context?.includeDirectories || []),
        ...(system.context?.includeDirectories || []),
      ],
    },
    model: {
      ...(systemDefaults.model || {}),
      ...(user.model || {}),
      ...(safeWorkspaceWithoutFolderTrust.model || {}),
      ...(system.model || {}),
      chatCompression: {
        ...(systemDefaults.model?.chatCompression || {}),
        ...(user.model?.chatCompression || {}),
        ...(safeWorkspaceWithoutFolderTrust.model?.chatCompression || {}),
        ...(system.model?.chatCompression || {}),
      },
    },
    advanced: {
      ...(systemDefaults.advanced || {}),
      ...(user.advanced || {}),
      ...(safeWorkspaceWithoutFolderTrust.advanced || {}),
      ...(system.advanced || {}),
      excludedEnvVars: [
        ...new Set([
          ...(systemDefaults.advanced?.excludedEnvVars || []),
          ...(user.advanced?.excludedEnvVars || []),
          ...(safeWorkspaceWithoutFolderTrust.advanced?.excludedEnvVars || []),
          ...(system.advanced?.excludedEnvVars || []),
        ]),
      ],
    },
    extensions: {
      ...(systemDefaults.extensions || {}),
      ...(user.extensions || {}),
      ...(safeWorkspaceWithoutFolderTrust.extensions || {}),
      ...(system.extensions || {}),
      disabled: [
        ...new Set([
          ...(systemDefaults.extensions?.disabled || []),
          ...(user.extensions?.disabled || []),
          ...(safeWorkspaceWithoutFolderTrust.extensions?.disabled || []),
          ...(system.extensions?.disabled || []),
        ]),
      ],
      workspacesWithMigrationNudge: [
        ...new Set([
          ...(systemDefaults.extensions?.workspacesWithMigrationNudge || []),
          ...(user.extensions?.workspacesWithMigrationNudge || []),
          ...(safeWorkspaceWithoutFolderTrust.extensions
            ?.workspacesWithMigrationNudge || []),
          ...(system.extensions?.workspacesWithMigrationNudge || []),
        ]),
      ],
    },
  };
=======
  return customDeepMerge(
    getMergeStrategyForPath,
    {}, // Start with an empty object
    systemDefaults,
    user,
    safeWorkspaceWithoutFolderTrust,
    system,
  ) as Settings;
>>>>>>> 2aa25ba8
}

export class LoadedSettings {
  constructor(
    system: SettingsFile,
    systemDefaults: SettingsFile,
    user: SettingsFile,
    workspace: SettingsFile,
    isTrusted: boolean,
    migratedInMemorScopes: Set<SettingScope>,
  ) {
    this.system = system;
    this.systemDefaults = systemDefaults;
    this.user = user;
    this.workspace = workspace;
    this.isTrusted = isTrusted;
    this.migratedInMemorScopes = migratedInMemorScopes;
    this._merged = this.computeMergedSettings();
  }

  readonly system: SettingsFile;
  readonly systemDefaults: SettingsFile;
  readonly user: SettingsFile;
  readonly workspace: SettingsFile;
  readonly isTrusted: boolean;
  readonly migratedInMemorScopes: Set<SettingScope>;

  private _merged: Settings;

  get merged(): Settings {
    return this._merged;
  }

  private computeMergedSettings(): Settings {
    return mergeSettings(
      this.system.settings,
      this.systemDefaults.settings,
      this.user.settings,
      this.workspace.settings,
      this.isTrusted,
    );
  }

  forScope(scope: SettingScope): SettingsFile {
    switch (scope) {
      case SettingScope.User:
        return this.user;
      case SettingScope.Workspace:
        return this.workspace;
      case SettingScope.System:
        return this.system;
      case SettingScope.SystemDefaults:
        return this.systemDefaults;
      default:
        throw new Error(`Invalid scope: ${scope}`);
    }
  }

  setValue(scope: SettingScope, key: string, value: unknown): void {
    const settingsFile = this.forScope(scope);
    setNestedProperty(settingsFile.settings, key, value);
    this._merged = this.computeMergedSettings();
    saveSettings(settingsFile);
  }
}

function findEnvFile(startDir: string): string | null {
  let currentDir = path.resolve(startDir);
  while (true) {
    // prefer gemini-specific .env under GEMINI_DIR
    const geminiEnvPath = path.join(currentDir, GEMINI_DIR, '.env');
    if (fs.existsSync(geminiEnvPath)) {
      return geminiEnvPath;
    }
    const envPath = path.join(currentDir, '.env');
    if (fs.existsSync(envPath)) {
      return envPath;
    }
    const parentDir = path.dirname(currentDir);
    if (parentDir === currentDir || !parentDir) {
      // check .env under home as fallback, again preferring gemini-specific .env
      const homeGeminiEnvPath = path.join(homedir(), GEMINI_DIR, '.env');
      if (fs.existsSync(homeGeminiEnvPath)) {
        return homeGeminiEnvPath;
      }
      const homeEnvPath = path.join(homedir(), '.env');
      if (fs.existsSync(homeEnvPath)) {
        return homeEnvPath;
      }
      return null;
    }
    currentDir = parentDir;
  }
}

export function setUpCloudShellEnvironment(envFilePath: string | null): void {
  // Special handling for GOOGLE_CLOUD_PROJECT in Cloud Shell:
  // Because GOOGLE_CLOUD_PROJECT in Cloud Shell tracks the project
  // set by the user using "gcloud config set project" we do not want to
  // use its value. So, unless the user overrides GOOGLE_CLOUD_PROJECT in
  // one of the .env files, we set the Cloud Shell-specific default here.
  if (envFilePath && fs.existsSync(envFilePath)) {
    const envFileContent = fs.readFileSync(envFilePath);
    const parsedEnv = dotenv.parse(envFileContent);
    if (parsedEnv['GOOGLE_CLOUD_PROJECT']) {
      // .env file takes precedence in Cloud Shell
      process.env['GOOGLE_CLOUD_PROJECT'] = parsedEnv['GOOGLE_CLOUD_PROJECT'];
    } else {
      // If not in .env, set to default and override global
      process.env['GOOGLE_CLOUD_PROJECT'] = 'cloudshell-gca';
    }
  } else {
    // If no .env file, set to default and override global
    process.env['GOOGLE_CLOUD_PROJECT'] = 'cloudshell-gca';
  }
}

export function loadEnvironment(settings: Settings): void {
  const envFilePath = findEnvFile(process.cwd());

  if (!isWorkspaceTrusted(settings)) {
    return;
  }

  // Cloud Shell environment variable handling
  if (process.env['CLOUD_SHELL'] === 'true') {
    setUpCloudShellEnvironment(envFilePath);
  }

  if (envFilePath) {
    // Manually parse and load environment variables to handle exclusions correctly.
    // This avoids modifying environment variables that were already set from the shell.
    try {
      const envFileContent = fs.readFileSync(envFilePath, 'utf-8');
      const parsedEnv = dotenv.parse(envFileContent);

      const excludedVars =
        settings?.advanced?.excludedEnvVars || DEFAULT_EXCLUDED_ENV_VARS;
      const isProjectEnvFile = !envFilePath.includes(GEMINI_DIR);

      for (const key in parsedEnv) {
        if (Object.hasOwn(parsedEnv, key)) {
          // If it's a project .env file, skip loading excluded variables.
          if (isProjectEnvFile && excludedVars.includes(key)) {
            continue;
          }

          // Load variable only if it's not already set in the environment.
          if (!Object.hasOwn(process.env, key)) {
            process.env[key] = parsedEnv[key];
          }
        }
      }
    } catch (_e) {
      // Errors are ignored to match the behavior of `dotenv.config({ quiet: true })`.
    }
  }
}

/**
 * Loads settings from user and workspace directories.
 * Project settings override user settings.
 */
export function loadSettings(
  workspaceDir: string = process.cwd(),
): LoadedSettings {
  let systemSettings: Settings = {};
  let systemDefaultSettings: Settings = {};
  let userSettings: Settings = {};
  let workspaceSettings: Settings = {};
  const settingsErrors: SettingsError[] = [];
  const systemSettingsPath = getSystemSettingsPath();
  const systemDefaultsPath = getSystemDefaultsPath();
  const migratedInMemorScopes = new Set<SettingScope>();

  // Resolve paths to their canonical representation to handle symlinks
  const resolvedWorkspaceDir = path.resolve(workspaceDir);
  const resolvedHomeDir = path.resolve(homedir());

  let realWorkspaceDir = resolvedWorkspaceDir;
  try {
    // fs.realpathSync gets the "true" path, resolving any symlinks
    realWorkspaceDir = fs.realpathSync(resolvedWorkspaceDir);
  } catch (_e) {
    // This is okay. The path might not exist yet, and that's a valid state.
  }

  // We expect homedir to always exist and be resolvable.
  const realHomeDir = fs.realpathSync(resolvedHomeDir);

  const workspaceSettingsPath = new Storage(
    workspaceDir,
  ).getWorkspaceSettingsPath();

  const loadAndMigrate = (filePath: string, scope: SettingScope): Settings => {
    try {
      if (fs.existsSync(filePath)) {
        const content = fs.readFileSync(filePath, 'utf-8');
        const rawSettings: unknown = JSON.parse(stripJsonComments(content));

        if (
          typeof rawSettings !== 'object' ||
          rawSettings === null ||
          Array.isArray(rawSettings)
        ) {
          settingsErrors.push({
            message: 'Settings file is not a valid JSON object.',
            path: filePath,
          });
          return {};
        }

        let settingsObject = rawSettings as Record<string, unknown>;
        if (needsMigration(settingsObject)) {
          const migratedSettings = migrateSettingsToV2(settingsObject);
          if (migratedSettings) {
            if (MIGRATE_V2_OVERWRITE) {
              try {
                fs.renameSync(filePath, `${filePath}.orig`);
                fs.writeFileSync(
                  filePath,
                  JSON.stringify(migratedSettings, null, 2),
                  'utf-8',
                );
              } catch (e) {
                console.error(
                  `Error migrating settings file on disk: ${getErrorMessage(
                    e,
                  )}`,
                );
              }
            } else {
              migratedInMemorScopes.add(scope);
            }
            settingsObject = migratedSettings;
          }
        }
        return settingsObject as Settings;
      }
    } catch (error: unknown) {
      settingsErrors.push({
        message: getErrorMessage(error),
        path: filePath,
      });
    }
    return {};
  };

  systemSettings = loadAndMigrate(systemSettingsPath, SettingScope.System);
  systemDefaultSettings = loadAndMigrate(
    systemDefaultsPath,
    SettingScope.SystemDefaults,
  );
  userSettings = loadAndMigrate(USER_SETTINGS_PATH, SettingScope.User);

  if (realWorkspaceDir !== realHomeDir) {
    workspaceSettings = loadAndMigrate(
      workspaceSettingsPath,
      SettingScope.Workspace,
    );
  }

  // Support legacy theme names
  if (userSettings.ui?.theme === 'VS') {
    userSettings.ui.theme = DefaultLight.name;
  } else if (userSettings.ui?.theme === 'VS2015') {
    userSettings.ui.theme = DefaultDark.name;
  }
  if (workspaceSettings.ui?.theme === 'VS') {
    workspaceSettings.ui.theme = DefaultLight.name;
  } else if (workspaceSettings.ui?.theme === 'VS2015') {
    workspaceSettings.ui.theme = DefaultDark.name;
  }

  // For the initial trust check, we can only use user and system settings.
  const initialTrustCheckSettings = customDeepMerge(
    getMergeStrategyForPath,
    {},
    systemSettings,
    userSettings,
  );
  const isTrusted =
    isWorkspaceTrusted(initialTrustCheckSettings as Settings) ?? true;

  // Create a temporary merged settings object to pass to loadEnvironment.
  const tempMergedSettings = mergeSettings(
    systemSettings,
    systemDefaultSettings,
    userSettings,
    workspaceSettings,
    isTrusted,
  );

  // loadEnviroment depends on settings so we have to create a temp version of
  // the settings to avoid a cycle
  loadEnvironment(tempMergedSettings);

  // Now that the environment is loaded, resolve variables in the settings.
  systemSettings = resolveEnvVarsInObject(systemSettings);
  userSettings = resolveEnvVarsInObject(userSettings);
  workspaceSettings = resolveEnvVarsInObject(workspaceSettings);

  // Create LoadedSettings first

  if (settingsErrors.length > 0) {
    const errorMessages = settingsErrors.map(
      (error) => `Error in ${error.path}: ${error.message}`,
    );
    throw new FatalConfigError(
      `${errorMessages.join('\n')}\nPlease fix the configuration file(s) and try again.`,
    );
  }

  return new LoadedSettings(
    {
      path: systemSettingsPath,
      settings: systemSettings,
    },
    {
      path: systemDefaultsPath,
      settings: systemDefaultSettings,
    },
    {
      path: USER_SETTINGS_PATH,
      settings: userSettings,
    },
    {
      path: workspaceSettingsPath,
      settings: workspaceSettings,
    },
    isTrusted,
    migratedInMemorScopes,
  );
}

export function saveSettings(settingsFile: SettingsFile): void {
  try {
    // Ensure the directory exists
    const dirPath = path.dirname(settingsFile.path);
    if (!fs.existsSync(dirPath)) {
      fs.mkdirSync(dirPath, { recursive: true });
    }

    let settingsToSave = settingsFile.settings;
    if (!MIGRATE_V2_OVERWRITE) {
      settingsToSave = migrateSettingsToV1(
        settingsToSave as Record<string, unknown>,
      ) as Settings;
    }

    fs.writeFileSync(
      settingsFile.path,
      JSON.stringify(settingsToSave, null, 2),
      'utf-8',
    );
  } catch (error) {
    console.error('Error saving user settings file:', error);
  }
}<|MERGE_RESOLUTION|>--- conflicted
+++ resolved
@@ -106,16 +106,10 @@
   sandbox: 'tools.sandbox',
   selectedAuthType: 'security.auth.selectedType',
   shouldUseNodePtyShell: 'tools.usePty',
-<<<<<<< HEAD
-  allowedTools: 'tools.allowed',
-  coreTools: 'tools.core',
-  excludeTools: 'tools.exclude',
-=======
   skipNextSpeakerCheck: 'model.skipNextSpeakerCheck',
   summarizeToolOutput: 'model.summarizeToolOutput',
   telemetry: 'telemetry',
   theme: 'ui.theme',
->>>>>>> 2aa25ba8
   toolDiscoveryCommand: 'tools.discoveryCommand',
   toolCallCommand: 'tools.callCommand',
   usageStatisticsEnabled: 'privacy.usageStatisticsEnabled',
@@ -353,7 +347,6 @@
   // 2. User Settings
   // 3. Workspace Settings
   // 4. System Settings (as overrides)
-<<<<<<< HEAD
   //
   // For properties that are arrays (e.g., includeDirectories), the arrays
   // are concatenated. For objects (e.g., customThemes), they are merged.
@@ -484,16 +477,6 @@
       ],
     },
   };
-=======
-  return customDeepMerge(
-    getMergeStrategyForPath,
-    {}, // Start with an empty object
-    systemDefaults,
-    user,
-    safeWorkspaceWithoutFolderTrust,
-    system,
-  ) as Settings;
->>>>>>> 2aa25ba8
 }
 
 export class LoadedSettings {

--- conflicted
+++ resolved
@@ -4,16 +4,10 @@
  * SPDX-License-Identifier: Apache-2.0
  */
 
-<<<<<<< HEAD
-import { AuthType, Config } from '@google/gemini-cli-core';
-import { LoadedSettings, USER_SETTINGS_PATH } from './config/settings.js';
-import { validateAuthMethod, getAuthType } from './config/auth.js';
-=======
 import type { Config } from '@google/gemini-cli-core';
 import { AuthType } from '@google/gemini-cli-core';
 import { USER_SETTINGS_PATH } from './config/settings.js';
-import { validateAuthMethod } from './config/auth.js';
->>>>>>> 7bd7aeff
+import { validateAuthMethod, getAuthType } from './config/auth.js';
 
 function getAuthTypeFromEnv(): AuthType | undefined {
   if (process.env['GOOGLE_GENAI_USE_GCA'] === 'true') {

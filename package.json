{
  "name": "@google/gemini-cli",
  "version": "0.2.2",
  "engines": {
    "node": ">=20.0.0"
  },
  "type": "module",
  "workspaces": [
    "packages/*"
  ],
  "private": "true",
  "repository": {
    "type": "git",
    "url": "git+https://github.com/google-gemini/gemini-cli.git"
  },
  "config": {
    "sandboxImageUri": "us-docker.pkg.dev/gemini-code-dev/gemini-cli/sandbox:0.2.2"
  },
  "scripts": {
<<<<<<< HEAD
    "start": "vite-node -w ./packages/cli/index.ts",
=======
    "start": "node scripts/start.js",
    "start:a2a-server": "CODER_AGENT_PORT=41242 npm run start --workspace @google/gemini-cli-a2a-server",
>>>>>>> 5bac8556
    "debug": "cross-env DEBUG=1 node --inspect-brk scripts/start.js",
    "auth:npm": "npx google-artifactregistry-auth",
    "auth:docker": "gcloud auth configure-docker us-west1-docker.pkg.dev",
    "auth": "npm run auth:npm && npm run auth:docker",
    "generate": "node scripts/generate-git-commit-info.js",
    "build": "node scripts/build.js",
    "build-and-start": "npm run build && npm run start",
    "build:vscode": "node scripts/build_vscode_companion.js",
    "build:all": "npm run build && npm run build:sandbox && npm run build:vscode",
    "build:packages": "npm run build --workspaces",
    "build:sandbox": "node scripts/build_sandbox.js --skip-npm-install-build",
    "bundle": "npm run generate && node esbuild.config.js && node scripts/copy_bundle_assets.js",
    "test": "npm run test --workspaces --if-present",
    "test:ci": "npm run test:ci --workspaces --if-present && npm run test:scripts",
    "test:scripts": "vitest run --config ./scripts/tests/vitest.config.ts",
    "test:e2e": "cross-env VERBOSE=true KEEP_OUTPUT=true npm run test:integration:sandbox:none",
    "test:integration:all": "npm run test:integration:sandbox:none && npm run test:integration:sandbox:docker && npm run test:integration:sandbox:podman",
    "test:integration:sandbox:none": "GEMINI_SANDBOX=false vitest run --root ./integration-tests",
    "test:integration:sandbox:docker": "GEMINI_SANDBOX=docker npm run build:sandbox && GEMINI_SANDBOX=docker vitest run --root ./integration-tests",
    "test:integration:sandbox:podman": "GEMINI_SANDBOX=podman vitest run --root ./integration-tests",
    "lint": "eslint . --ext .ts,.tsx && eslint integration-tests",
    "lint:fix": "eslint . --fix && eslint integration-tests --fix",
    "lint:ci": "eslint . --ext .ts,.tsx --max-warnings 0 && eslint integration-tests --max-warnings 0",
    "format": "prettier --experimental-cli --write .",
    "typecheck": "npm run typecheck --workspaces --if-present",
    "preflight": "npm run clean && npm ci && npm run format && npm run lint:ci && npm run build && npm run typecheck && npm run test:ci",
    "prepare": "npm run bundle",
    "prepare:package": "node scripts/prepare-package.js",
    "release:version": "node scripts/version.js",
    "telemetry": "node scripts/telemetry.js",
    "check:lockfile": "node scripts/check-lockfile.js",
    "clean": "node scripts/clean.js"
  },
  "bin": {
    "gemini": "bundle/gemini.js"
  },
  "files": [
    "bundle/",
    "README.md",
    "LICENSE"
  ],
  "devDependencies": {
    "@types/marked": "^5.0.2",
    "@types/mime-types": "^3.0.1",
    "@types/minimatch": "^5.1.2",
    "@types/mock-fs": "^4.13.4",
    "@types/shell-quote": "^1.7.5",
    "@vitejs/plugin-react": "^4.6.0",
    "@vitest/coverage-v8": "^3.1.1",
    "@vitest/eslint-plugin": "^1.3.4",
    "concurrently": "^9.2.0",
    "cross-env": "^7.0.3",
    "esbuild": "^0.25.0",
    "eslint": "^9.24.0",
    "eslint-config-prettier": "^10.1.2",
    "eslint-plugin-import": "^2.31.0",
    "eslint-plugin-license-header": "^0.8.0",
    "eslint-plugin-react": "^7.37.5",
    "eslint-plugin-react-hooks": "^5.2.0",
    "glob": "^10.4.5",
    "globals": "^16.0.0",
    "json": "^11.0.0",
    "lodash": "^4.17.21",
    "memfs": "^4.17.2",
    "mnemonist": "^0.40.3",
    "mock-fs": "^5.5.0",
    "msw": "^2.10.4",
    "prettier": "^3.5.3",
    "react-devtools-core": "^4.28.5",
    "tsx": "^4.20.3",
    "typescript-eslint": "^8.30.1",
    "vitest": "^3.2.4",
    "yargs": "^17.7.2"
  },
  "dependencies": {
    "@lvce-editor/ripgrep": "^1.6.0",
    "simple-git": "^3.28.0",
    "strip-ansi": "^7.1.0"
  },
  "optionalDependencies": {
    "@lydell/node-pty": "1.1.0",
    "@lydell/node-pty-darwin-arm64": "1.1.0",
    "@lydell/node-pty-darwin-x64": "1.1.0",
    "@lydell/node-pty-linux-x64": "1.1.0",
    "@lydell/node-pty-win32-arm64": "1.1.0",
    "@lydell/node-pty-win32-x64": "1.1.0",
    "node-pty": "^1.0.0"
  }
}<|MERGE_RESOLUTION|>--- conflicted
+++ resolved
@@ -17,12 +17,8 @@
     "sandboxImageUri": "us-docker.pkg.dev/gemini-code-dev/gemini-cli/sandbox:0.2.2"
   },
   "scripts": {
-<<<<<<< HEAD
     "start": "vite-node -w ./packages/cli/index.ts",
-=======
-    "start": "node scripts/start.js",
     "start:a2a-server": "CODER_AGENT_PORT=41242 npm run start --workspace @google/gemini-cli-a2a-server",
->>>>>>> 5bac8556
     "debug": "cross-env DEBUG=1 node --inspect-brk scripts/start.js",
     "auth:npm": "npx google-artifactregistry-auth",
     "auth:docker": "gcloud auth configure-docker us-west1-docker.pkg.dev",
